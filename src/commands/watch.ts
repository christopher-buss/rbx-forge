--- conflicted
+++ resolved
@@ -193,17 +193,13 @@
 async function spawnAndMonitorProcesses(options: WatchProcessOptions): Promise<void> {
 	const { config, rojo, rojoPort, watchArgs, watchCommand } = options;
 
-	const rojoArgs = ["serve"];
+	const rojoArgs = ["serve", "--port", String(rojoPort)];
 	if (config.rojoProjectPath.length > 0) {
 		rojoArgs.push(config.rojoProjectPath);
 	}
 
 	const rojoHandle = await startProcess({
-<<<<<<< HEAD
-		args: ["serve", "--port", String(rojoPort)],
-=======
 		args: rojoArgs,
->>>>>>> 6a0f0e95
 		command: rojo,
 		name: "Rojo Server",
 	});
